# -*- coding: utf-8 -*-
"""This module contains various functions for working with expressions.

- With `substitute()` you can replace occurrences of variables with an expression or sequence of expressions.
- With `replace()` you can replace a subexpression at a specific position with a different expression or
  sequence of expressions.
- With `replace_many()` works the same as `replace()`, but you can replace multiple positions at once.
- With `replace_all()` you can apply a set of replacement rules repeatedly to an expression.
- With `is_match()` you can check whether a pattern matches a subject expression.
"""

import itertools
import math
from typing import Callable, List, NamedTuple, Sequence, Tuple, Union, Iterable

from multiset import Multiset

<<<<<<< HEAD
from .expressions import Expression, Operation, Pattern, Substitution
=======
from .expressions.expressions import (
    Expression, Operation, Pattern, Wildcard, SymbolWildcard, AssociativeOperation, CommutativeOperation
)
from .expressions.substitution import Substitution
from .expressions.functions import preorder_iter_with_position, create_operation_expression
>>>>>>> 022f82b2
from .matching.one_to_one import match

__all__ = ['substitute', 'replace', 'replace_all', 'replace_many', 'is_match', 'ReplacementRule']

Replacement = Union[Expression, List[Expression]]


def substitute(expression: Union[Expression, Pattern], substitution: Substitution) -> Replacement:
    """Replaces variables in the given *expression* using the given *substitution*.

    >>> print(substitute(f(x_), {'x': a}))
    f(a)

    If nothing was substituted, the original expression is returned:

    >>> expression = f(x_)
    >>> result = substitute(expression, {'y': a})
    >>> print(result)
    f(x_)
    >>> expression is result
    True

    Note that this function returns a list of expressions iff the expression is a variable and its substitution
    is a list of expressions. In other cases were a substitution is a list of expressions, the expressions will
    be integrated as operands in the surrounding operation:

    >>> print(substitute(f(x_, c), {'x': [a, b]}))
    f(a, b, c)

    If you substitute with a `Multiset` of values, they will be sorted:

    >>> replacement = Multiset([b, a, b])
    >>> print(substitute(f(x_, c), {'x': replacement}))
    f(a, b, b, c)

    Parameters:
        expression:
            An expression in which variables are substituted.
        substitution:
            A substitution dictionary. The key is the name of the variable,
            the value either an expression or a list of expression to use as a replacement for
            the variable.

    Returns:
        The expression resulting from applying the substitution.
    """
    if isinstance(expression, Pattern):
        expression = expression.expression
    return _substitute(expression, substitution)[0]


def _substitute(expression: Expression, substitution: Substitution) -> Tuple[Replacement, bool]:
    if getattr(expression, 'variable_name', False) and expression.variable_name in substitution:
        return substitution[expression.variable_name], True
    elif isinstance(expression, Operation):
        any_replaced = False
        new_operands = []
        for operand in expression:
            result, replaced = _substitute(operand, substitution)
            if replaced:
                any_replaced = True
            if isinstance(result, Expression):
                new_operands.append(result)
            elif isinstance(result, Multiset):
                new_operands.extend(sorted(result))
            else:
                new_operands.extend(result)
        if any_replaced:
            return create_operation_expression(expression, new_operands), True

    return expression, False


def replace(expression: Expression, position: Sequence[int], replacement: Replacement) -> Replacement:
    r"""Replaces the subexpression of `expression` at the given `position` with the given `replacement`.

    The original `expression` itself is not modified, but a modified copy is returned. If the replacement
    is a list of expressions, it will be expanded into the list of operands of the respective operation:

    >>> print(replace(f(a), (0, ), [b, c]))
    f(b, c)

    Parameters:
        expression:
            An :class:`Expression` where a (sub)expression is to be replaced.
        position:
            A tuple of indices, e.g. the empty tuple refers to the `expression` itself,
            `(0, )` refers to the first child (operand) of the `expression`, `(0, 0)` to the first
            child of the first child etc.
        replacement:
            Either an :class:`Expression` or a list of :class:`Expression`\s to be
            inserted into the `expression` instead of the original expression at that `position`.

    Returns:
        The resulting expression from the replacement.

    Raises:
        IndexError: If the position is invalid or out of range.
    """
    if len(position) == 0:
        return replacement
    if not isinstance(expression, Operation):
        raise IndexError("Invalid position {!r} for expression {!s}".format(position, expression))
    if position[0] >= len(expression):
        raise IndexError("Position {!r} out of range for expression {!s}".format(position, expression))
    pos = position[0]
    operands = list(expression)
    subexpr = replace(operands[pos], position[1:], replacement)
    if isinstance(subexpr, Sequence):
        new_operands = tuple(operands[:pos]) + tuple(subexpr) + tuple(operands[pos + 1:])
        return create_operation_expression(expression, new_operands)
    operands[pos] = subexpr
    return create_operation_expression(expression, operands)


def replace_many(expression: Expression, replacements: Sequence[Tuple[Sequence[int], Replacement]]) -> Replacement:
    r"""Replaces the subexpressions of *expression* at the given positions with the given replacements.

    The original *expression* itself is not modified, but a modified copy is returned. If the replacement
    is a sequence of expressions, it will be expanded into the list of operands of the respective operation.

    This function works the same as `replace`, but allows multiple positions to be replaced at the same time.
    However, compared to just replacing each position individually with `replace`, this does work when positions are
    modified due to replacing a position with a sequence:

    >>> expr = f(a, b)
    >>> expected_result = replace_many(expr, [((0, ), [c, c]), ((1, ), a)])
    >>> print(expected_result)
    f(c, c, a)

    However, using `replace` for one position at a time gives the wrong result:

    >>> step1 = replace(expr, (0, ), [c, c])
    >>> print(step1)
    f(c, c, b)
    >>> step2 = replace(step1, (1, ), a)
    >>> print(step2)
    f(c, a, b)

    Parameters:
        expression:
            An :class:`Expression` where a (sub)expression is to be replaced.
        replacements:
            A collection of tuples consisting of a position in the expression and a replacement for that position.
            With just a single replacement pair, this is equivalent to using `replace`:

            >>> replace(a, (), b) == replace_many(a, [((), b)])
            True

    Returns:
        The resulting expression from the replacements.

    Raises:
        IndexError: If a position is invalid or out of range or if you try to replace a subterm of a term you are
        already replacing.
    """
    if len(replacements) == 0:
        return expression
    replacements = sorted(replacements)
    if len(replacements[0][0]) == 0:
        if len(replacements) > 1:
            raise IndexError(
                "Cannot replace child positions for expression {}, got {!r}".format(expression, replacements[1:])
            )
        return replacements[0][1]
    if len(replacements) == 1:
        return replace(expression, replacements[0][0], replacements[0][1])
    if not isinstance(expression, Operation):
        raise IndexError("Invalid replacements {!r} for expression {!s}".format(replacements, expression))
    operands = list(expression)
    new_operands = []
    last_index = 0
    for index, group in itertools.groupby(replacements, lambda r: r[0][0]):
        new_operands.extend(operands[last_index:index])
        replacements = [(pos[1:], r) for pos, r in group]
        if len(replacements) == 1:
            replacement = replace(operands[index], replacements[0][0], replacements[0][1])
        else:
            replacement = replace_many(operands[index], replacements)
        if isinstance(replacement, Expression):
            new_operands.append(replacement)
        else:
            new_operands.extend(replacement)
        last_index = index + 1
    new_operands.extend(operands[last_index:len(operands)])
    return create_operation_expression(expression, new_operands)


ReplacementRule = NamedTuple('ReplacementRule', [('pattern', Pattern), ('replacement', Callable[..., Expression])])


def replace_all(expression: Expression, rules: Iterable[ReplacementRule], max_count: int=math.inf) \
        -> Union[Expression, Sequence[Expression]]:
    """Replace all occurrences of the patterns according to the replacement rules.

    A replacement rule consists of a *pattern*, that is matched against any subexpression
    of the expression. If a match is found, the *replacement* callback of the rule is called with
    the variables from the match substitution. Whatever the callback returns is used as a replacement for the
    matched subexpression. This can either be a single expression or a sequence of expressions, which is then
    integrated into the surrounding operation in place of the subexpression.

    Note that the pattern can therefore not be a single sequence variable/wildcard, because only single expressions
    will be matched.

    Args:
        expression:
            The expression to which the replacement rules are applied.
        rules:
            A collection of replacement rules that are applied to the expression.
        max_count:
            If given, at most *max_count* applications of the rules are performed. Otherwise, the rules
            are applied until there is no more match. If the set of replacement rules is not confluent,
            the replacement might not terminate without a *max_count* set.

    Returns:
        The resulting expression after the application of the replacement rules. This can also be a sequence of
        expressions, if the root expression is replaced with a sequence of expressions by a rule.
    """
    # TODO Fix the use of head, does not work for head = None
    rules = [ReplacementRule(pattern, replacement) for pattern, replacement in rules]
    expression = expression
    replaced = True
    replace_count = 0
    while replaced and replace_count < max_count:
        replaced = False
        for subexpr, pos in preorder_iter_with_position(expression):
            for pattern, replacement in rules:
                try:
                    subst = next(match(subexpr, pattern))
                    result = replacement(**subst)
                    expression = replace(expression, pos, result)
                    replaced = True
                    break
                except StopIteration:
                    pass
            if replaced:
                break
        replace_count += 1

    return expression


def is_match(subject: Expression, pattern: Expression) -> bool:
    """
    Check whether the given *subject* matches given *pattern*.

    Args:
        subject:
            The subject.
        pattern:
            The pattern.

    Returns:
        True iff the subject matches the pattern.
    """
    return any(True for _ in match(subject, pattern))<|MERGE_RESOLUTION|>--- conflicted
+++ resolved
@@ -15,15 +15,7 @@
 
 from multiset import Multiset
 
-<<<<<<< HEAD
-from .expressions import Expression, Operation, Pattern, Substitution
-=======
-from .expressions.expressions import (
-    Expression, Operation, Pattern, Wildcard, SymbolWildcard, AssociativeOperation, CommutativeOperation
-)
-from .expressions.substitution import Substitution
-from .expressions.functions import preorder_iter_with_position, create_operation_expression
->>>>>>> 022f82b2
+from .expressions.expressions import  Expression, Operation, AssociativeOperation, CommutativeOperationfrom .expressions.patterns import Pattern, Wildcard, SymbolWildcardfrom .expressions.functions import preorder_iter_with_position, create_operation_expression
 from .matching.one_to_one import match
 
 __all__ = ['substitute', 'replace', 'replace_all', 'replace_many', 'is_match', 'ReplacementRule']
@@ -251,16 +243,16 @@
         replaced = False
         for subexpr, pos in preorder_iter_with_position(expression):
             for pattern, replacement in rules:
-                try:
-                    subst = next(match(subexpr, pattern))
-                    result = replacement(**subst)
-                    expression = replace(expression, pos, result)
-                    replaced = True
+                    try:
+                        subst = next(match(subexpr, pattern))
+                        result = replacement(**subst)
+                        expression = replace(expression, pos, result)
+                        replaced = True
+                        break
+                    except StopIteration:
+                        pass
+                if replaced:
                     break
-                except StopIteration:
-                    pass
-            if replaced:
-                break
         replace_count += 1
 
     return expression
