# -*- coding: utf-8 -*-
"""Contains the :class:`ManyToOneMatcher` which can be used for fast many-to-one matching.

You can initialize the matcher with a list of the patterns that you wish to match:

>>> pattern1 = Pattern(f(a, x_))
>>> pattern2 = Pattern(f(y_, b))
>>> matcher = ManyToOneMatcher(pattern1, pattern2)

You can also add patterns later:

>>> pattern3 = Pattern(f(a, b))
>>> matcher.add(pattern3)

A pattern can be added with a label which is yielded instead of the pattern during matching:

>>> pattern4 = Pattern(f(x_, y_))
>>> matcher.add(pattern4, "some label")

Then you can match a subject against all the patterns at once:

>>> subject = f(a, b)
>>> matches = matcher.match(subject)
>>> for matched_pattern, substitution in sorted(map(lambda m: (str(m[0]), str(m[1])), matches)):
...     print('{} matched with {}'.format(matched_pattern, substitution))
f(a, b) matched with {}
f(a, x_) matched with {x ↦ b}
f(y_, b) matched with {y ↦ a}
some label matched with {x ↦ a, y ↦ b}

Also contains the :class:`ManyToOneReplacer` which can replace a set :class:`ReplacementRule` at one using a
:class:`ManyToOneMatcher` for finding the matches.
"""
import math
import html
import itertools
from collections import deque
from operator import itemgetter
from typing import Container, Dict, Iterable, Iterator, List, NamedTuple, Optional, Sequence, Set, Tuple, Type, Union

try:
    from graphviz import Digraph
except ImportError:
    Digraph = None
from multiset import Multiset

<<<<<<< HEAD
from ..expressions import Expression, Operation, Symbol, SymbolWildcard, Wildcard, Pattern
=======
from ..expressions.expressions import (
    Expression, Operation, Symbol, SymbolWildcard, Wildcard, Pattern, AssociativeOperation, CommutativeOperation
)
>>>>>>> 022f82b2
from ..expressions.substitution import Substitution
from ..expressions.functions import is_anonymous, contains_variables_from_set, create_operation_expression, preorder_iter_with_position
from ..utils import (VariableWithCount, commutative_sequence_variable_partition_iter)
from .. import functions
from .bipartite import BipartiteGraph, enum_maximum_matchings_iter
from .syntactic import OPERATION_END, is_operation

__all__ = ['ManyToOneMatcher', 'ManyToOneReplacer']

LabelType = Union[Expression, Type[Operation]]
HeadType = Optional[Union[Expression, Type[Operation], Type[Symbol]]]
MultisetOfInt = Multiset
MultisetOfExpression = Multiset

_State = NamedTuple('_State', [
    ('number', int),
    ('transitions', Dict[LabelType, '_Transition']),
    ('matcher', Optional['CommutativeMatcher'])
])  # yapf: disable

_Transition = NamedTuple('_Transition', [
    ('label', LabelType),
    ('target', _State),
    ('variable_name', Optional[str]),
    ('patterns', Set[int]),
    ('check_constraints', Optional[Set[int]]),
])  # yapf: disable


class _MatchIter:
    def __init__(self, matcher, subject, intial_associative=None):
        self.matcher = matcher
        self.subjects = deque([subject])
        self.patterns = set(range(len(matcher.patterns)))
        self.substitution = Substitution()
        self.constraints = set(range(len(matcher.constraints)))
        self.associative = [intial_associative]

    def __iter__(self):
        for _ in self._match(self.matcher.root):
            yield from self._internal_iter()

    def grouped(self):
        """
        Yield the matches grouped by their final state in the automaton, i.e. structurally identical patterns
        only differing in constraints will be yielded together. Each group is yielded as a list of tuples consisting of
        a pattern and a match substitution.

        Yields:
            The grouped matches.
        """
        for _ in self._match(self.matcher.root):
            yield list(self._internal_iter())

    def any(self):
        """
        Returns:
            True, if any match is found.
        """
        try:
            next(self)
        except StopIteration:
            return False
        return True

    def _internal_iter(self):
        for pattern_index in self.patterns:
            renaming = self.matcher.pattern_vars[pattern_index]
            new_substitution = self.substitution.rename({renamed: original for original, renamed in renaming.items()})
            pattern, label, _ = self.matcher.patterns[pattern_index]
            valid = True
            for constraint in pattern.global_constraints:
                if not constraint(new_substitution):
                    valid = False
                    break
            if valid:
                yield label, new_substitution

    def _match(self, state: _State) -> Iterator[_State]:
        if len(self.subjects) == 0:
            if state.number in self.matcher.finals or OPERATION_END in state.transitions:
                yield state
            heads = [None]
        else:
            heads = list(self._get_heads(self.subjects[0]))
        for head in heads:
            for transition in state.transitions.get(head, []):
                yield from self._match_transition(transition)

    def _match_transition(self, transition: _Transition) -> Iterator[_State]:
        if self.patterns.isdisjoint(transition.patterns):
            return
        label = transition.label
        if is_operation(label):
            if transition.target.matcher:
                yield from self._match_commutative_operation(transition.target)
            else:
                yield from self._match_regular_operation(transition)
            return
        if isinstance(label, Wildcard) and not isinstance(label, SymbolWildcard):
            min_count = label.min_count
            if label.fixed_size and not self.associative[-1]:
                assert min_count == 1, "Fixed wildcards with length != 1 are not supported."
                if not self.subjects:
                    return
            else:
                yield from self._match_sequence_variable(label, transition)
                return
        subject = self.subjects.popleft() if self.subjects else None
        yield from self._check_transition(transition, subject)

    def _check_transition(self, transition, subject, restore_subject=True):
        if self.patterns.isdisjoint(transition.patterns):
            return
        restore_constraints = set()
        restore_patterns = self.patterns - transition.patterns
        self.patterns &= transition.patterns
        old_value = None
        try:
            if transition.variable_name is not None:
                try:
                    old_value = self.substitution.get(transition.variable_name, None)
                    self.substitution.try_add_variable(transition.variable_name, subject)
                except ValueError:
                    return
                self._check_constraints(transition.check_constraints, restore_constraints, restore_patterns)
                if not self.patterns:
                    return

            yield from self._match(transition.target)

        finally:
            if restore_subject and subject is not None:
                self.subjects.appendleft(subject)
            self.constraints |= restore_constraints
            self.patterns |= restore_patterns
            if transition.variable_name is not None:
                if old_value is None:
                    del self.substitution[transition.variable_name]
                else:
                    self.substitution[transition.variable_name] = old_value

    def _check_constraints(self, variable: str, restore_constraints, restore_patterns) -> bool:
        if isinstance(variable, str):
            check_constraints = self.matcher.constraint_vars.get(variable, [])
        else:
            check_constraints = variable
        variables = set(self.substitution.keys())
        for constraint_index in check_constraints:
            if constraint_index not in self.constraints:
                continue
            constraint, patterns = self.matcher.constraints[constraint_index]
            if constraint.variables <= variables and not self.patterns.isdisjoint(patterns):
                self.constraints.remove(constraint_index)
                restore_constraints.add(constraint_index)
                if not constraint(self.substitution):
                    restore_patterns |= self.patterns & patterns
                    self.patterns -= patterns
                    if not self.patterns:
                        break

    @staticmethod
    def _get_heads(expression: Expression) -> Iterator[HeadType]:
        for base in type(expression).__mro__:
            if base is not object:
                yield base
        if not isinstance(expression, Operation):
            yield expression
        yield None

    def _match_sequence_variable(self, wildcard: Wildcard, transition: _Transition) -> Iterator[_State]:
        min_count = wildcard.min_count
        if len(self.subjects) < min_count:
            return
        matched_subject = []
        for _ in range(min_count):
            matched_subject.append(self.subjects.popleft())
        while True:
            if self.associative[-1] and wildcard.fixed_size:
                assert min_count == 1, "Fixed wildcards with length != 1 are not supported."
                if len(matched_subject) > 1:
                    wrapped = self.associative[-1](*matched_subject)
                else:
                    wrapped = matched_subject[0]
            else:
                wrapped = tuple(matched_subject)
            yield from self._check_transition(transition, wrapped, False)
            if not self.subjects:
                break
            matched_subject.append(self.subjects.popleft())
        self.subjects.extendleft(reversed(matched_subject))

    def _match_commutative_operation(self, state: _State) -> Iterator[_State]:
        subject = self.subjects.popleft()
        matcher = state.matcher
        substitution = self.substitution
        for operand in subject:
            matcher.add_subject(operand)
        for matched_pattern, new_substitution in matcher.match(subject, substitution):
            restore_constraints = set()
            diff = set(new_substitution.keys()) - set(substitution.keys())
            self.substitution = new_substitution
            transition_set = state.transitions[matched_pattern]
            t_iter = iter(t.patterns for t in transition_set)
            potential_patterns = next(t_iter).union(*t_iter)
            restore_patterns = self.patterns - potential_patterns
            self.patterns &= potential_patterns
            for variable in diff:
                self._check_constraints(variable, restore_constraints, restore_patterns)
                if not self.patterns:
                    break
            if self.patterns:
                transition_set = state.transitions[matched_pattern]
                for next_transition in transition_set:
                    yield from self._check_transition(next_transition, subject, False)
            self.constraints |= restore_constraints
            self.patterns |= restore_patterns
        self.substitution = substitution
        self.subjects.append(subject)

    def _match_regular_operation(self, transition: _Transition) -> Iterator[_State]:
        subject = self.subjects.popleft()
        after_subjects = self.subjects
        operand_subjects = self.subjects = deque(subject)
        new_associative = transition.label if issubclass(transition.label, AssociativeOperation) else None
        self.associative.append(new_associative)
        for new_state in self._check_transition(transition, subject, False):
            self.subjects = after_subjects
            self.associative.pop()
            for end_transition in new_state.transitions[OPERATION_END]:
                yield from self._check_transition(end_transition, None, False)
            self.subjects = operand_subjects
            self.associative.append(new_associative)
        self.subjects = after_subjects
        self.subjects.appendleft(subject)
        self.associative.pop()


class ManyToOneMatcher:
    __slots__ = ('patterns', 'states', 'root', 'pattern_vars', 'constraints', 'constraint_vars', 'finals')

    def __init__(self, *patterns: Expression) -> None:
        """
        Args:
            *patterns: The patterns which the matcher should match.
        """
        self.patterns = []
        self.states = []
        self.root = self._create_state()
        self.pattern_vars = []
        self.constraints = []
        self.constraint_vars = {}
        self.finals = set()

        for pattern in patterns:
            self.add(pattern)

    def add(self, pattern: Pattern, label=None) -> None:
        """Add a new pattern to the matcher.

        The optional label defaults to the pattern itself and is yielded during matching. The same pattern can be
        added with different labels which means that every match for the pattern will result in every associated label
        being yielded with that match individually.

        Equivalent patterns with the same label are not added again. However, patterns that are structurally equivalent,
        but have different constraints or different variable names are distinguished by the matcher.

        Args:
            pattern:
                The pattern to add.
            label:
                An optional label for the pattern. Defaults to the pattern itself.
        """
        if label is None:
            label = pattern
        for i, (p, l, _) in enumerate(self.patterns):
            if pattern == p and label == l:
                return i
        # TODO: Avoid renaming in the pattern, use variable indices instead
        renaming = self._collect_variable_renaming(pattern.expression)
        self._internal_add(pattern, label, renaming)

    def _internal_add(self, pattern: Pattern, label, renaming) -> int:
        """Add a new pattern to the matcher.

        Equivalent patterns are not added again. However, patterns that are structurally equivalent,
        but have different constraints or different variable names are distinguished by the matcher.

        Args:
            pattern: The pattern to add.

        Returns:
            The internal id for the pattern. This is mainly used by the :class:`CommutativeMatcher`.
        """
        pattern_index = len(self.patterns)
        index = 0
        renamed_constraints = [c.with_renamed_vars(renaming) for c in pattern.local_constraints]
        constraint_indices = [self._add_constraint(c, pattern_index) for c in renamed_constraints]
        self.patterns.append((pattern, label, constraint_indices))
        self.pattern_vars.append(renaming)
        pattern = self.rename_variables(pattern.expression, renaming)
        state = self.root
        patterns_stack = [deque([pattern])]

        while patterns_stack:
            if patterns_stack[-1]:
                subpattern = patterns_stack[-1].popleft()
                if isinstance(subpattern, Operation) and not isinstance(subpattern, CommutativeOperation):
                    patterns_stack.append(deque(subpattern))
                variable_name = getattr(subpattern, 'variable_name', None)
                state = self._create_expression_transition(state, subpattern, variable_name, pattern_index)
                if isinstance(subpattern, CommutativeOperation):
                    subpattern_id = state.matcher.add_pattern(subpattern, renamed_constraints)
                    state = self._create_simple_transition(state, subpattern_id, pattern_index)
                index += 1
            else:
                patterns_stack.pop()
                if len(patterns_stack) > 0:
                    state = self._create_simple_transition(state, OPERATION_END, pattern_index)

        self.finals.add(state.number)

        return pattern_index

    @classmethod
    def rename_variables(cls, expression, renaming):
        if isinstance(expression, Operation):
            if hasattr(expression, 'variable_name'):
                variable_name = renaming.get(expression.variable_name, expression.variable_name)
                return create_operation_expression(
                    expression, [cls.rename_variables(o, renaming) for o in expression], variable_name=variable_name
                )
            operands = [cls.rename_variables(o, renaming) for o in expression]
            return create_operation_expression(expression, operands)
        elif isinstance(expression, Expression):
            expression = expression.__copy__()
            expression.variable_name = renaming.get(expression.variable_name, expression.variable_name)
        return expression

    def _add_constraint(self, constraint, pattern):
        index = None
        for i, (c, patterns) in enumerate(self.constraints):
            if c == constraint:
                patterns.add(pattern)
                index = i
                break
        else:
            index = len(self.constraints)
            self.constraints.append((constraint, set([pattern])))
        for var in constraint.variables:
            self.constraint_vars.setdefault(var, set()).add(index)
        return index

    def match(self, subject: Expression) -> Iterator[Tuple[Expression, Substitution]]:
        """Match the subject against all the matcher's patterns.

        Args:
            subject: The subject to match.

        Yields:
            For every match, a tuple of the matching pattern and the match substitution.
        """
        return _MatchIter(self, subject)

    def is_match(self, subject: Expression) -> bool:
        """Check if the subject matches any of the matcher's patterns.

        Args:
            subject: The subject to match.

        Return:
            True, if the subject is matched by any of the matcher's patterns.
            False, otherwise.
        """
        return _MatchIter(self, subject).any()

    def _create_expression_transition(
            self, state: _State, expression: Expression, variable_name: Optional[str], index: int
    ) -> _State:
        label, head = self._get_label_and_head(expression)
        transitions = state.transitions.setdefault(head, [])
        commutative = isinstance(expression, CommutativeOperation)
        matcher = None
        for transition in transitions:
            if transition.variable_name == variable_name and transition.label == label:
                transition.patterns.add(index)
                if variable_name is not None:
                    constraints = set(
                        self.constraint_vars[variable_name] if variable_name in self.constraint_vars else []
                    )
                    for c in list(constraints):
                        patterns = self.constraints[c][1]
                        if patterns.isdisjoint(transition.patterns):
                            constraints.discard(c)
                    transition.check_constraints.update(constraints)
                state = transition.target
                break
        else:
            if commutative:
                matcher = CommutativeMatcher(type(expression) if isinstance(expression, AssociativeOperation) else None)
            state = self._create_state(matcher)
            if variable_name is not None:
                constraints = set(self.constraint_vars[variable_name] if variable_name in self.constraint_vars else [])
                for c in list(constraints):
                    patterns = self.constraints[c][1]
                    if index not in patterns:
                        constraints.discard(c)
            else:
                constraints = None
            transition = _Transition(label, state, variable_name, {index}, constraints)
            transitions.append(transition)
        return state

    def _create_simple_transition(self, state: _State, label: LabelType, index: int, variable_name=None) -> _State:
        if label in state.transitions:
            transition = state.transitions[label][0]
            transition.patterns.add(index)
            return transition.target
        new_state = self._create_state()
        transition = _Transition(label, new_state, variable_name, {index}, None)
        state.transitions[label] = [transition]
        return new_state

    @staticmethod
    def _get_label_and_head(expression: Expression) -> Tuple[LabelType, HeadType]:
        if isinstance(expression, Operation):
            head = label = type(expression)
        else:
            label = expression
            if isinstance(label, SymbolWildcard):
                head = label.symbol_type
                label = SymbolWildcard(symbol_type=label.symbol_type)
            elif isinstance(label, Wildcard):
                head = None
                label = Wildcard(label.min_count, label.fixed_size)
            elif isinstance(label, Symbol):
                head = type(label)(label.name)
            else:
                head = expression

        return label, head

    def _create_state(self, matcher: 'CommutativeMatcher'=None) -> _State:
        state = _State(len(self.states), dict(), matcher)
        self.states.append(state)
        return state

    @classmethod
    def _collect_variable_renaming(
            cls, expression: Expression, position: List[int]=None, variables: Dict[str, str]=None
    ) -> Dict[str, str]:
        """Return renaming for the variables in the expression.

        The variable names are generated according to the position of the variable in the expression. The goal is to
        rename variables in structurally identical patterns so that the automaton contains less redundant states.
        """
        if position is None:
            position = [0]
        if variables is None:
            variables = {}
        if getattr(expression, 'variable_name', False):
            if expression.variable_name not in variables:
                variables[expression.variable_name] = cls._get_name_for_position(position, variables.values())
        position[-1] += 1
        if isinstance(expression, Operation):
            if isinstance(expression, CommutativeOperation):
                for operand in expression:
                    position.append(0)
                    cls._collect_variable_renaming(operand, position, variables)
                    position.pop()
            else:
                for operand in expression:
                    cls._collect_variable_renaming(operand, position, variables)

        return variables

    @staticmethod
    def _get_name_for_position(position: List[int], variables: Container[str]) -> str:
        new_name = 'i{}'.format('.'.join(map(str, position)))
        if new_name in variables:
            counter = 1
            while '{}_{}'.format(new_name, counter) in variables:
                counter += 1
            new_name = '{}_{}'.format(new_name, counter)
        return new_name

    def as_graph(self) -> Digraph:  # pragma: no cover
        return self._as_graph(None)

    _PATTERN_COLORS = [
        '#2E4272',
        '#7887AB',
        '#4F628E',
        '#162955',
        '#061539',
        '#403075',
        '#887CAF',
        '#615192',
        '#261758',
        '#13073A',
        '#226666',
        '#669999',
        '#407F7F',
        '#0D4D4D',
        '#003333',
    ]

    _CONSTRAINT_COLORS = [
        '#AA3939',
        '#D46A6A',
        '#801515',
        '#550000',
        '#AA6C39',
        '#D49A6A',
        '#804515',
        '#552600',
        '#882D61',
        '#AA5585',
        '#661141',
        '#440027',
    ]

    _VARIABLE_COLORS = [
        '#8EA336',
        '#B9CC66',
        '#677B14',
        '#425200',
        '#5C9632',
        '#B5E196',
        '#85BC5E',
        '#3A7113',
        '#1F4B00',
        '#AAA139',
        '#807715',
        '#554E00',
    ]

    @classmethod
    def _colored_pattern(cls, pid):  # pragma: no cover
        color = cls._PATTERN_COLORS[pid % len(cls._PATTERN_COLORS)]
        return '<font color="{}"><b>p{}</b></font>'.format(color, pid)

    @classmethod
    def _colored_constraint(cls, cid):  # pragma: no cover
        color = cls._CONSTRAINT_COLORS[cid % len(cls._CONSTRAINT_COLORS)]
        return '<font color="{}"><b>c{}</b></font>'.format(color, cid)

    @classmethod
    def _colored_variable(cls, var):  # pragma: no cover
        color = cls._VARIABLE_COLORS[hash(var) % len(cls._VARIABLE_COLORS)]
        return '<font color="{}"><b>{}</b></font>'.format(color, var)

    @classmethod
    def _format_pattern_set(cls, patterns):  # pragma: no cover
        return '{{{}}}'.format(', '.join(map(cls._colored_pattern, patterns)))

    @classmethod
    def _format_constraint_set(cls, constraints):  # pragma: no cover
        return '{{{}}}'.format(', '.join(map(cls._colored_constraint, constraints)))

    def _as_graph(self, finals: Optional[List[str]]) -> Digraph:  # pragma: no cover
        if Digraph is None:
            raise ImportError('The graphviz package is required to draw the graph.')
        graph = Digraph()
        if finals is None:
            patterns = [
                '{}: {} with {}'.format(
                    self._colored_pattern(i), html.escape(str(p.expression)), self._format_constraint_set(c)
                ) for i, (p, l, c) in enumerate(self.patterns)
            ]
            graph.node('patterns', '<<b>Patterns:</b><br/>\n{}>'.format('<br/>\n'.join(patterns)), {'shape': 'box'})

        self._make_graph_nodes(graph, finals)
        if finals is None:
            constraints = [
                '{}: {} for {}'.format(self._colored_constraint(i), html.escape(str(c)), self._format_pattern_set(p))
                for i, (c, p) in enumerate(self.constraints)
            ]
            graph.node(
                'constraints', '<<b>Constraints:</b><br/>\n{}>'.format('<br/>\n'.join(constraints)), {'shape': 'box'}
            )
        self._make_graph_edges(graph)
        return graph

    def _make_graph_nodes(self, graph: Digraph, finals: Optional[List[str]]) -> None:  # pragma: no cover
        state_patterns = [set() for i in range(len(self.states))]
        for state in self.states:
            for transition in itertools.chain.from_iterable(state.transitions.values()):
                state_patterns[transition.target.number] |= transition.patterns
        for state in self.states:
            name = 'n{!s}'.format(state.number)
            if state.matcher:
                graph.node(name, 'Sub Matcher', {'shape': 'box'})
                subfinals = []
                graph.subgraph(state.matcher.automaton._as_graph(subfinals))
                submatch_label = '<<b>Sub Matcher End</b>'
                for pattern_index, subpatterns, variables in state.matcher.patterns.values():
                    var_formatted = ', '.join(
                        '{}[{}]x{}{}'.format(self._colored_variable(n), m, c, 'W' if w else '')
                        for (n, c, m), w in variables
                    )
                    submatch_label += '<br/>\n{}: {} {}'.format(
                        self._colored_pattern(pattern_index), subpatterns, var_formatted
                    )
                submatch_label += '>'
                graph.node(name + '-end', submatch_label, {'shape': 'box'})
                for f in subfinals:
                    graph.edge(f, name + '-end')
                graph.edge(name, 'n{}'.format(state.matcher.automaton.root.number))
            else:
                attrs = {'shape': ('doublecircle' if state.number in self.finals else 'circle')}
                graph.node(name, str(state.number), attrs)
                if state.number in self.finals:
                    sp = state_patterns[state.number]
                    if finals is not None:
                        finals.append(name + '-out')
                    variables = [
                        '{}: {}'.format(
                            self._colored_pattern(i),
                            ', '.join('{} -&gt; {}'.format(self._colored_variable(o), n) for n, o in r.items())
                        ) for i, r in enumerate(self.pattern_vars) if i in sp
                    ]
                    graph.node(
                        name + '-out', '<<b>Pattern Variables:</b><br/>\n{}>'.format('<br/>\n'.join(variables)),
                        {'shape': 'box'}
                    )
                    graph.edge(name, name + '-out')

    def _make_graph_edges(self, graph: Digraph) -> None:  # pragma: no cover
        for state in self.states:
            for _, transitions in state.transitions.items():
                for transition in transitions:
                    t_label = '<'
                    if transition.variable_name:
                        t_label += '{}: '.format(self._colored_variable(transition.variable_name))
                    t_label += html.escape(str(transition.label))
                    if is_operation(transition.label):
                        t_label += '('
                    t_label += '<br/>{}'.format(self._format_pattern_set(transition.patterns))
                    if transition.check_constraints is not None:
                        t_label += '<br/>{}'.format(self._format_constraint_set(transition.check_constraints))
                    t_label += '>'

                    start = 'n{!s}'.format(state.number)
                    if state.matcher:
                        start += '-end'
                    end = 'n{!s}'.format(transition.target.number)
                    graph.edge(start, end, t_label)


class ManyToOneReplacer(ManyToOneMatcher):
    """"""

    def __init__(self, *rules):
        """
        A replacement rule consists of a *pattern*, that is matched against any subexpression
        of the expression. If a match is found, the *replacement* callback of the rule is called with
        the variables from the match substitution. Whatever the callback returns is used as a replacement for the
        matched subexpression. This can either be a single expression or a sequence of expressions, which is then
        integrated into the surrounding operation in place of the subexpression.

        Note that the pattern can therefore not be a single sequence variable/wildcard, because only single expressions
        will be matched.

        Args:
            *rules:
                The replacment rules.
        """
        super().__init__()
        for pattern, replacement in rules:
            self.add(pattern, replacement)


    def replace(self, expression: Expression, max_count: int=math.inf) -> Union[Expression, Sequence[Expression]]:
        """Replace all occurrences of the patterns according to the replacement rules.

        Args:
            expression:
                The expression to which the replacement rules are applied.
            max_count:
                If given, at most *max_count* applications of the rules are performed. Otherwise, the rules
                are applied until there is no more match. If the set of replacement rules is not confluent,
                the replacement might not terminate without a *max_count* set.

        Returns:
            The resulting expression after the application of the replacement rules. This can also be a sequence of
            expressions, if the root expression is replaced with a sequence of expressions by a rule.
        """
        replaced = True
        replace_count = 0
        while replaced and replace_count < max_count:
            replaced = False
            for subexpr, pos in preorder_iter_with_position(expression):
                try:
                    replacement, subst = next(iter(self.match(subexpr)))
                    result = replacement(**subst)
                    expression = functions.replace(expression, pos, result)
                    replaced = True
                    break
                except StopIteration:
                    pass
            replace_count += 1
        return expression


Subgraph = BipartiteGraph[Tuple[int, int], Tuple[int, int], Substitution]
Matching = Dict[Tuple[int, int], Tuple[int, int]]


class CommutativeMatcher(object):
    __slots__ = ('patterns', 'subjects', 'automaton', 'bipartite', 'associative')

    def __init__(self, associative: Optional[type]) -> None:
        self.patterns = {}
        self.subjects = {}
        self.automaton = ManyToOneMatcher()
        self.bipartite = BipartiteGraph()
        self.associative = associative

    def add_pattern(self, operands: Iterable[Expression], constraints) -> int:
        pattern_set, pattern_vars = self._extract_sequence_wildcards(operands, constraints)
        sorted_vars = tuple(sorted(pattern_vars.values(), key=lambda v: (v[0][0] or '', v[0][1], v[0][2], v[1])))
        sorted_subpatterns = tuple(sorted(pattern_set))
        pattern_key = sorted_subpatterns + sorted_vars
        if pattern_key not in self.patterns:
            inserted_id = len(self.patterns)
            self.patterns[pattern_key] = (inserted_id, pattern_set, sorted_vars)
        else:
            inserted_id = self.patterns[pattern_key][0]
        return inserted_id

    def add_subject(self, subject: Expression) -> None:
        if subject not in self.subjects:
            subject_id, pattern_set = self.subjects[subject] = (len(self.subjects), set())
            self.subjects[subject_id] = subject
            match_iter = _MatchIter(self.automaton, subject, self.associative)
            for _ in match_iter._match(self.automaton.root):
                for pattern_index in match_iter.patterns:
                    variables = self.automaton.pattern_vars[pattern_index]
                    substitution = Substitution(match_iter.substitution)
                    self.bipartite[subject_id, pattern_index] = substitution
                    pattern_set.add(pattern_index)
        else:
            subject_id, _ = self.subjects[subject]
        return subject_id

    def match(self, subjects: Sequence[Expression], substitution: Substitution) -> Iterator[Tuple[int, Substitution]]:
        subject_ids = Multiset()
        pattern_ids = Multiset()
        for subject in subjects:
            subject_id, subject_pattern_ids = self.subjects[subject]
            subject_ids.add(subject_id)
            pattern_ids.update(subject_pattern_ids)
        for pattern_index, pattern_set, pattern_vars in self.patterns.values():
            if pattern_set:
                if not pattern_set <= pattern_ids:
                    continue
                bipartite_match_iter = self._match_with_bipartite(subject_ids, pattern_set, substitution)
                for bipartite_substitution, matched_subjects in bipartite_match_iter:
                    if pattern_vars:
                        ids = subject_ids - matched_subjects
                        remaining = Multiset(self.subjects[id] for id in ids)  # pylint: disable=not-an-iterable
                        sequence_var_iter = self._match_sequence_variables(
                            remaining, pattern_vars, bipartite_substitution
                        )
                        for result_substitution in sequence_var_iter:
                            yield pattern_index, result_substitution
                    elif len(subjects) == len(pattern_set):
                        yield pattern_index, bipartite_substitution
            elif pattern_vars:
                sequence_var_iter = self._match_sequence_variables(Multiset(subjects), pattern_vars, substitution)
                for variable_substitution in sequence_var_iter:
                    yield pattern_index, variable_substitution
            elif len(subjects) == 0:
                yield pattern_index, substitution

    def _extract_sequence_wildcards(self, operands: Iterable[Expression],
                                    constraints) -> Tuple[MultisetOfInt, Dict[str, Tuple[VariableWithCount, bool]]]:
        pattern_set = Multiset()
        pattern_vars = dict()
        for operand in operands:
            if not self._is_sequence_wildcard(operand):
                actual_constraints = [c for c in constraints if contains_variables_from_set(operand, c.variables)]
                pattern = Pattern(operand, *actual_constraints)
                index = None
                for i, (p, _, _) in enumerate(self.automaton.patterns):
                    if pattern == p:
                        index = i
                        break
                else:
                    index = self.automaton._internal_add(pattern, None, {})
                pattern_set.add(index)
            else:
                varname = getattr(operand, 'variable_name', None)
                if varname is None:
                    if varname in pattern_vars:
                        (_, _, min_count), _ = pattern_vars[varname]
                    else:
                        min_count = 0
                    pattern_vars[varname] = (VariableWithCount(varname, 1, operand.min_count + min_count), False)
                else:
                    if varname in pattern_vars:
                        (_, count, _), wrap = pattern_vars[varname]
                    else:
                        count = 0
                        wrap = operand.fixed_size and self.associative
                    pattern_vars[varname] = (VariableWithCount(varname, count + 1, operand.min_count), wrap)
        return pattern_set, pattern_vars

    def _is_sequence_wildcard(self, expression: Expression) -> bool:
        if isinstance(expression, SymbolWildcard):
            return False
        if isinstance(expression, Wildcard):
            return not expression.fixed_size or self.associative
        return False

    def _match_with_bipartite(
            self,
            subject_ids: MultisetOfInt,
            pattern_set: MultisetOfInt,
            substitution: Substitution,
    ) -> Iterator[Tuple[Substitution, MultisetOfInt]]:
        bipartite = self._build_bipartite(subject_ids, pattern_set)
        anonymous = set(i for i, (p, _, _) in enumerate(self.automaton.patterns) if is_anonymous(p.expression))
        for matching in enum_maximum_matchings_iter(bipartite):
            if len(matching) < len(pattern_set):
                break
            if not self._is_canonical_matching(matching, anonymous):
                continue
            try:
                bipartite_substitution = substitution.union(*(bipartite[edge] for edge in matching.items()))
            except ValueError:
                continue
            matched_subjects = Multiset(subexpression for subexpression, _ in matching)
            yield bipartite_substitution, matched_subjects

    def _match_sequence_variables(
            self,
            subjects: MultisetOfExpression,
            pattern_vars: Sequence[VariableWithCount],
            substitution: Substitution,
    ) -> Iterator[Substitution]:
        only_counts = [info for info, _ in pattern_vars]
        wrapped_vars = [name for (name, _, _), wrap in pattern_vars if wrap and name]
        for variable_substitution in commutative_sequence_variable_partition_iter(subjects, only_counts):
            for var in wrapped_vars:
                operands = variable_substitution[var]
                if len(operands) > 1:
                    variable_substitution[var] = self.associative(*operands)
                else:
                    variable_substitution[var] = next(iter(operands))
            try:
                result_substitution = substitution.union(variable_substitution)
            except ValueError:
                continue
            yield result_substitution

    def _build_bipartite(self, subjects: MultisetOfInt, patterns: MultisetOfInt) -> Subgraph:
        bipartite = BipartiteGraph()
        n = 0
        m = 0
        s_states = {}
        p_states = {}
        for (subject, pattern), substitution in self.bipartite.edges_with_labels():
            if subject not in s_states:
                states = []
                for _ in range(subjects[subject]):
                    states.append((subject, n))
                    n += 1
                s_states[subject] = states
            if pattern not in p_states:
                states = []
                for _ in range(patterns[pattern]):
                    states.append((pattern, m))
                    m += 1
                p_states[pattern] = states

            for s_state in s_states[subject]:
                for p_state in p_states[pattern]:
                    bipartite[s_state, p_state] = substitution

        return bipartite

    @staticmethod
    def _is_canonical_matching(matching: Matching, anonymous_patterns: MultisetOfInt) -> bool:
        for (s1, n1), (p1, m1) in matching.items():
            for (s2, n2), (p2, m2) in matching.items():
                if p1 in anonymous_patterns and p2 in anonymous_patterns:
                    if n1 < n2 and m1 > m2:
                        return False
                elif s1 == s2 and n1 < n2 and m1 > m2:
                    return False
        return True


class SecondaryAutomaton():  # pragma: no cover
    # TODO: Decide whether to integrate this
    def __init__(self, k):
        self.k = k
        self.states = self._build(k)

    def match(self, edges):
        raise NotImplementedError

    @staticmethod
    def _build(k):
        states = dict()
        queue = [frozenset([0])]

        while queue:
            state_id = queue.pop(0)
            state = states[state_id] = dict()
            for i in range(1, 2**k):
                new_state = set()
                for t in [2**j for j in range(k) if i & 2**j]:
                    for v in state_id:
                        new_state.add(t | v)
                new_state = frozenset(new_state - state_id)
                if new_state:
                    if new_state != state_id:
                        state[i] = new_state
                    if new_state not in states and new_state not in queue:
                        queue.append(new_state)

        keys = sorted(states.keys())
        new_states = []

        for state in keys:
            new_states.append(states[state])

        for i, state in enumerate(new_states):
            new_state = dict()
            for key, value in state.items():
                new_state[key] = keys.index(value)
            new_states[i] = new_state

        return new_states

    def as_graph(self):
        if Digraph is None:
            raise ImportError('The graphviz package is required to draw the graph.')
        graph = Digraph()
        for i in range(len(self.states)):
            graph.node(str(i), str(i))

        for state, edges in enumerate(self.states):
            for target, labels in itertools.groupby(sorted(edges.items()), key=itemgetter(1)):
                label = '\n'.join(bin(l)[2:].zfill(self.k) for l, _ in labels)
                graph.edge(str(state), str(target), label)

        return graph<|MERGE_RESOLUTION|>--- conflicted
+++ resolved
@@ -44,13 +44,9 @@
     Digraph = None
 from multiset import Multiset
 
-<<<<<<< HEAD
-from ..expressions import Expression, Operation, Symbol, SymbolWildcard, Wildcard, Pattern
-=======
-from ..expressions.expressions import (
+from ..expressions import (
     Expression, Operation, Symbol, SymbolWildcard, Wildcard, Pattern, AssociativeOperation, CommutativeOperation
 )
->>>>>>> 022f82b2
 from ..expressions.substitution import Substitution
 from ..expressions.functions import is_anonymous, contains_variables_from_set, create_operation_expression, preorder_iter_with_position
 from ..utils import (VariableWithCount, commutative_sequence_variable_partition_iter)
@@ -214,9 +210,9 @@
 
     @staticmethod
     def _get_heads(expression: Expression) -> Iterator[HeadType]:
-        for base in type(expression).__mro__:
+            for base in type(expression).__mro__:
             if base is not object:
-                yield base
+                    yield base
         if not isinstance(expression, Operation):
             yield expression
         yield None
